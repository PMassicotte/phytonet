--- conflicted
+++ resolved
@@ -50,12 +50,9 @@
 uv run phytonet-predict ./data/original/alexandrium_catenella/D20220813T053409_IFCB145_00023.png --model-path ifcb_model.pt --classes-path classes.json
 
 uv run phytonet-predict /media/work/others/mathieu_ardyna/ifcb/ifcb_classifier/run-data/02_Greenedge_Cruise_2016/ --model-path ifcb_model.pt --classes-path classes.json
-<<<<<<< HEAD
 
 # Batch prediction on a directory with a specific model that now includes class names
 uv run phytonet-predict ~/Downloads --model-path data/best_model_20250725_173054_epoch12_acc0.95.pth
-=======
->>>>>>> 7175f563
 ```
 
 **Note**: Class names and model metadata are now embedded directly in the model file. No separate JSON file is needed unless you want to override the embedded class names.
